--- conflicted
+++ resolved
@@ -143,21 +143,7 @@
 ignore_errors = true
 
 [tool.pytest.ini_options]
-<<<<<<< HEAD
 addopts = "-q --cov=src --cov-report=xml --cov-report=json"
-=======
-addopts = [
-    "-q",
-    "-ra",
-    "--maxfail=1",
-    "--disable-warnings",
-    "--import-mode=importlib",
-    "--cov",
-    "--cov-report=term-missing",
-    "--cov-report=json:coverage.json",
-    "--cov-report=xml:coverage.xml",
-]
->>>>>>> 30a4faee
 markers = [
     "integration: integration-level recovery tool tests",
     "network: tests that require live network access",
@@ -170,7 +156,6 @@
 [tool.coverage.run]
 source = ["src"]
 branch = true
-<<<<<<< HEAD
 
 [tool.coverage.report]
 omit = [
@@ -180,26 +165,4 @@
     "services/**/handler.py",  # if not exercised in unit tests
     "src/**/__main__.py",
 ]
-fail_under = 70
-=======
-omit = [
-    "scripts/*",
-    "tools/*",
-    "infra/*",
-    "cdk/*",
-    "rag-aws/*",
-    "temp_data/*",
-]
-
-[tool.coverage.report]
-omit = [
-    "scripts/*",
-    "tools/*",
-    "infra/*",
-    "cdk/*",
-    "rag-aws/*",
-    "temp_data/*",
-]
-fail_under = 70
-show_missing = true
->>>>>>> 30a4faee
+fail_under = 70