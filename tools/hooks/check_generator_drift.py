"""pre-commit hook that verifies Wave generator outputs are committed."""

from __future__ import annotations

import importlib.util
import os
from pathlib import Path
import subprocess
import sys
from typing import Sequence

REPO_ROOT = Path(__file__).resolve().parents[2]
DEFAULT_SPEC = Path("backlog/wave3.yaml")
DEFAULT_TIMEZONE = "America/Phoenix"
GENERATED_PATHS: tuple[str, ...] = ("docs/mop", "docs/sub-prompts", "artifacts")
HOOK_MARKER_FILENAME = ".releasecopilot_hook_requirements_installed"
<<<<<<< HEAD
=======
REQUIRED_MODULES: tuple[str, ...] = ("jinja2", "slugify", "yaml", "requests")
>>>>>>> 9d14566b


def _should_install_requirements() -> bool:
    if os.environ.get("PRE_COMMIT") == "1":
        return True
    prefix = Path(sys.prefix)
    return "pre-commit" in prefix.as_posix()


def _ensure_requirements_installed() -> None:
    if not _should_install_requirements():
        return

    marker_dir = Path(sys.prefix)
    marker_dir.mkdir(parents=True, exist_ok=True)
    marker_path = marker_dir / HOOK_MARKER_FILENAME
    if marker_path.exists():
        return

<<<<<<< HEAD
    requirements_path = REPO_ROOT / "tools/hooks/requirements.txt"
    if not requirements_path.is_file():
        return
=======
    missing = _missing_modules()
    if not missing:
        marker_path.write_text("installed", encoding="utf-8")
        return

    requirements_path = REPO_ROOT / "tools/hooks/requirements.txt"
    if not requirements_path.is_file():
        raise RuntimeError(
            "Missing hook requirements file while packages are absent: " f"{requirements_path}"
        )
>>>>>>> 9d14566b

    subprocess.run(
        (
            sys.executable,
            "-m",
            "pip",
            "install",
            "-r",
            requirements_path.as_posix(),
        ),
        check=True,
        text=True,
    )
    marker_path.write_text("installed", encoding="utf-8")
<<<<<<< HEAD
=======


def _missing_modules() -> list[str]:
    missing: list[str] = []
    for module in REQUIRED_MODULES:
        if importlib.util.find_spec(module) is None:
            missing.append(module)
    return missing
>>>>>>> 9d14566b


class DriftDetectedError(RuntimeError):
    """Raised when the generator introduces uncommitted changes."""


def _run(
    command: Sequence[str],
    *,
    cwd: Path | None = None,
    env: dict[str, str] | None = None,
) -> subprocess.CompletedProcess[str]:
    return subprocess.run(
        list(command),
        cwd=str(cwd or REPO_ROOT),
        env=_build_env(env),
        check=True,
        text=True,
    )


def _build_env(extra_env: dict[str, str] | None = None) -> dict[str, str]:
    env: dict[str, str] = os.environ.copy()
    src_path = (REPO_ROOT / "src").as_posix()
    existing = env.get("PYTHONPATH")
    if existing:
        paths = [part for part in existing.split(os.pathsep) if part]
    else:
        paths = []

    paths = [part for part in paths if part != src_path]
    paths.insert(0, src_path)
    env["PYTHONPATH"] = os.pathsep.join(paths) if paths else src_path

    if extra_env:
        env.update(extra_env)

    return env


def _should_skip() -> bool:
    return os.environ.get("RELEASECOPILOT_SKIP_GENERATOR", "0") == "1"


def run_generator(*, spec: Path = DEFAULT_SPEC, timezone: str = DEFAULT_TIMEZONE) -> None:
    command = (
        sys.executable,
        "main.py",
        "generate",
        "--spec",
        spec.as_posix(),
        "--timezone",
        timezone,
        "--archive",
    )
    _run(command)


def assert_clean_git_diff(paths: Sequence[str] = GENERATED_PATHS) -> None:
    command = ("git", "diff", "--stat", "--exit-code", *paths)
    try:
        _run(command)
    except subprocess.CalledProcessError as error:  # pragma: no cover - defensive guard
        raise DriftDetectedError(
            "Generator drift detected. Run 'python main.py generate --spec "
            "backlog/wave3.yaml --timezone America/Phoenix --archive'"
        ) from error


def main(argv: Sequence[str] | None = None) -> int:
    del argv  # currently unused, reserved for future options
    _ensure_requirements_installed()
    if _should_skip():
        return 0

    run_generator()
    try:
        assert_clean_git_diff()
    except DriftDetectedError as exc:
        print(str(exc), file=sys.stderr)
        return 1
    return 0


if __name__ == "__main__":  # pragma: no cover - entry point
    raise SystemExit(main(sys.argv[1:]))<|MERGE_RESOLUTION|>--- conflicted
+++ resolved
@@ -14,10 +14,6 @@
 DEFAULT_TIMEZONE = "America/Phoenix"
 GENERATED_PATHS: tuple[str, ...] = ("docs/mop", "docs/sub-prompts", "artifacts")
 HOOK_MARKER_FILENAME = ".releasecopilot_hook_requirements_installed"
-<<<<<<< HEAD
-=======
-REQUIRED_MODULES: tuple[str, ...] = ("jinja2", "slugify", "yaml", "requests")
->>>>>>> 9d14566b
 
 
 def _should_install_requirements() -> bool:
@@ -37,22 +33,9 @@
     if marker_path.exists():
         return
 
-<<<<<<< HEAD
     requirements_path = REPO_ROOT / "tools/hooks/requirements.txt"
     if not requirements_path.is_file():
         return
-=======
-    missing = _missing_modules()
-    if not missing:
-        marker_path.write_text("installed", encoding="utf-8")
-        return
-
-    requirements_path = REPO_ROOT / "tools/hooks/requirements.txt"
-    if not requirements_path.is_file():
-        raise RuntimeError(
-            "Missing hook requirements file while packages are absent: " f"{requirements_path}"
-        )
->>>>>>> 9d14566b
 
     subprocess.run(
         (
@@ -67,17 +50,6 @@
         text=True,
     )
     marker_path.write_text("installed", encoding="utf-8")
-<<<<<<< HEAD
-=======
-
-
-def _missing_modules() -> list[str]:
-    missing: list[str] = []
-    for module in REQUIRED_MODULES:
-        if importlib.util.find_spec(module) is None:
-            missing.append(module)
-    return missing
->>>>>>> 9d14566b
 
 
 class DriftDetectedError(RuntimeError):
