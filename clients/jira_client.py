--- conflicted
+++ resolved
@@ -153,12 +153,7 @@
                 )
                 response.raise_for_status()
             except requests.RequestException as exc:
-<<<<<<< HEAD
-                response = getattr(exc, "response", None)
-                status_code = getattr(response, "status_code", None)
-=======
                 status_code = getattr(getattr(exc, "response", None), "status_code", None)
->>>>>>> 2d4d1e30
                 snippet = None
                 if response is not None:
                     try:
@@ -174,7 +169,6 @@
                     "snippet": snippet,
                 }
                 logger.error("Jira search failed", extra=context)
-<<<<<<< HEAD
                 if status_code == 400:
                     raise JiraJQLFailed(
                         "Jira JQL failed after retries", context=context
@@ -182,9 +176,6 @@
                 raise JiraQueryError(
                     "Failed to fetch Jira issues", context=context
                 ) from exc
-=======
-                raise JiraQueryError("Failed to fetch Jira issues", context=context) from exc
->>>>>>> 2d4d1e30
             payload = response.json()
 
             batch = payload.get("issues", [])
